--- conflicted
+++ resolved
@@ -3,26 +3,17 @@
 The solutoin of greedy best-first search for the maze puzzle
 
 # Usage:
-<<<<<<< HEAD
 
 python maze2_gbfs.py maze0.txt
 
 # Samples:
 
 maze0.txt:  An example in MIT Course CS50 (AI)
+
 maze1.txt:  The example from MIT sample code
+
 maze2.txt:  The example from MIT sample code
+
 maze3.txt:  The example from MIT sample code
+
 maze4_quiz.txt:  MIT Quiz
-=======
->>>>>>> 3887be39
-
-python maze2_gbfs.py maze0.txt
-
-# Samples:
-
-maze0.txt:  An example in MIT Course CS50 (AI)
-maze1.txt:  The example from MIT sample code
-maze2.txt:  The example from MIT sample code
-maze3.txt:  The example from MIT sample code
-maze4_quiz.txt:  MIT Quiz